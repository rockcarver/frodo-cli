import {
  listOAuth2Clients,
  getOAuth2Client,
  putOAuth2Client,
} from './OAuth2ClientApi.js';
import { getConfigEntity, putConfigEntity } from './IdmConfigApi.js';
import { isEqualJson, getRealmManagedUser } from './utils/ApiUtils.js';
import { getRealmManagedOrganization } from './OrganizationApi.js';
import { getOAuth2Provider } from './AmServiceApi.js';
import { createSecret } from './SecretsApi.js';
import { clientCredentialsGrant } from './OAuth2OIDCApi.js';
import CLOUD_MANAGED_JSON from './templates/cloud/managed.json' assert { type: 'json' };
<<<<<<< HEAD
import OAUTH2_CLIENT from './templates/OAuth2ClientTemplate.json' assert { type: 'json' };
import ORG_MODEL_USER_ATTRIBUTES from './templates/OrgModelUserAttributesTemplate.json' assert { type: 'json' };
import GENERIC_EXTENSION_ATTRIBUTES from './templates/cloud/GenericExtensionAttributesTemplate.json' assert { type: 'json' };
=======
import { printMessage } from './utils/Console.js';
>>>>>>> cd947175

const protectedClients = ['ui', 'idm-provisioning'];
const protectedSubjects = ['amadmin', 'autoid-resource-server'];

const privilegedScopes = [
  'am-introspect-all-tokens',
  'fr:idm:*',
  'fr:idc:esv:*',
];
// const privilegedUsers = ['openidm-admin'];
const privilegedRoles = [
  'internal/role/openidm-authorized',
  'internal/role/openidm-admin',
];

const adminScopes = ['fr:idm:*', 'fr:idc:esv:*'];
const adminDefaultScopes = ['fr:idm:*'];
const adminRoles = [
  'internal/role/openidm-authorized',
  'internal/role/openidm-admin',
];
const autoIdRoles = [
  'internal/role/platform-provisioning',
  'internal/role/openidm-authorized',
  'internal/role/openidm-admin',
];

/*
 * List all oauth2 clients, which have a corresponding staticUserMapping
 * in the IDM authentication.json:
  {
    "_id": "authentication",
    "rsFilter": {
      ...
      "staticUserMapping": [
        {
          "subject": "someOauth2ClientID",
          "localUser": "internal/user/openidm-admin",
          "userRoles": "authzRoles/*",
          "roles": [
            "internal/role/openidm-authorized",
            "internal/role/openidm-admin"
          ]
        },
        {
          "subject": "RCSClient",
          "localUser": "internal/user/idm-provisioning"
        }
      ]
    }
  }
 */
export async function listOAuth2CustomClients() {
  let clients = await listOAuth2Clients();
  clients = clients
    .map((client) => client._id)
    .filter((client) => !protectedClients.includes(client));
  const authentication = await getConfigEntity('authentication');
  const subjects = authentication.rsFilter.staticUserMapping
    .map((mapping) => mapping.subject)
    .filter((subject) => !protectedSubjects.includes(subject));
  const adminClients = subjects.filter((subject) => clients.includes(subject));
  return adminClients;
}

/*
 * List all oauth2 clients, which have the fr:idm:* scope and a 
 * corresponding staticUserMapping in the IDM authentication.json
 * and are assigned admin privileges:
  {
    "_id": "authentication",
    "rsFilter": {
      ...
      "staticUserMapping": [
        {
          "subject": "someOauth2ClientID",
          "localUser": "internal/user/openidm-admin",
          "userRoles": "authzRoles/*",
          "roles": [
            "internal/role/openidm-authorized",
            "internal/role/openidm-admin"
          ]
        }
      ]
    }
  }
 */
export async function listOAuth2AdminClients() {
  let clients = await listOAuth2Clients();
  clients = clients
    .filter((client) => {
      let isPrivileged = false;
      if (client.coreOAuth2ClientConfig.scopes) {
        client.coreOAuth2ClientConfig.scopes.forEach((scope) => {
          if (privilegedScopes.includes(scope)) {
            isPrivileged = true;
          }
        });
      }
      return isPrivileged;
    })
    .map((client) => client._id)
    .filter((client) => !protectedClients.includes(client));
  const authentication = await getConfigEntity('authentication');
  const subjects = authentication.rsFilter.staticUserMapping
    .filter((mapping) => {
      let isPrivileged = false;
      if (mapping.roles) {
        mapping.roles.forEach((role) => {
          if (privilegedRoles.includes(role)) {
            isPrivileged = true;
          }
        });
      }
      return isPrivileged;
    })
    .map((mapping) => mapping.subject)
    .filter((subject) => !protectedSubjects.includes(subject));
  const adminClients = subjects.filter((subject) => clients.includes(subject));
  return adminClients;
}

/*
 * List all static user mappings that are not oauth2 clients in authentication.json
 * and are assigned admin privileges:
  {
    "_id": "authentication",
    "rsFilter": {
      ...
        "staticUserMapping": [
            {
                "subject": "amadmin",
                "localUser": "internal/user/openidm-admin",
                "userRoles": "authzRoles/*",
                "roles": [
                    "internal/role/openidm-authorized",
                    "internal/role/openidm-admin"
                ]
            },
            {
                "subject": "idm-provisioning",
                "localUser": "internal/user/idm-provisioning",
                "roles": [
                    "internal/role/platform-provisioning"
                ]
            },
            {
                "subject": "RCSClient",
                "localUser": "internal/user/idm-provisioning"
            },
            {
                "subject": "autoid-resource-server",
                "localUser": "internal/user/idm-provisioning",
                "roles": [
                    "internal/role/platform-provisioning",
                    "internal/role/openidm-authorized",
                    "internal/role/openidm-admin"
                ]
            }
        ]
    }
  }
 */
export async function listNonOAuth2AdminStaticUserMappings(showProtected) {
  let clients = await listOAuth2Clients();
  clients = clients
    .map((client) => client._id)
    .filter((client) => !protectedClients.includes(client));
  const authentication = await getConfigEntity('authentication');
  let subjects = authentication.rsFilter.staticUserMapping
    .filter((mapping) => {
      let isPrivileged = false;
      if (mapping.roles) {
        mapping.roles.forEach((role) => {
          if (privilegedRoles.includes(role)) {
            isPrivileged = true;
          }
        });
      }
      return isPrivileged;
    })
    .map((mapping) => mapping.subject);
  if (!showProtected) {
    subjects = subjects.filter(
      (subject) => !protectedSubjects.includes(subject)
    );
  }
  const adminSubjects = subjects.filter(
    (subject) => !clients.includes(subject)
  );
  return adminSubjects;
}

async function getDynamicClientRegistrationScope() {
  const provider = await getOAuth2Provider();
  return provider.clientDynamicRegistrationConfig
    .dynamicClientRegistrationScope;
}

async function addAdminScopes(clientId, client) {
  const modClient = client;
  const allAdminScopes = adminScopes.concat([
    await getDynamicClientRegistrationScope(),
  ]);
  let addScopes = [];
  if (
    modClient.coreOAuth2ClientConfig.scopes &&
    modClient.coreOAuth2ClientConfig.scopes.value
  ) {
    addScopes = allAdminScopes.filter((scope) => {
      let add = false;
      if (!modClient.coreOAuth2ClientConfig.scopes.value.includes(scope)) {
        add = true;
      }
      return add;
    });
    modClient.coreOAuth2ClientConfig.scopes.value =
      modClient.coreOAuth2ClientConfig.scopes.value.concat(addScopes);
  } else {
    modClient.coreOAuth2ClientConfig.scopes.value = allAdminScopes;
  }
  let addDefaultScope = false;
  if (
    modClient.coreOAuth2ClientConfig.defaultScopes &&
    modClient.coreOAuth2ClientConfig.defaultScopes.value
  ) {
    if (modClient.coreOAuth2ClientConfig.defaultScopes.value.length === 0) {
      addDefaultScope = true;
      modClient.coreOAuth2ClientConfig.defaultScopes.value = adminDefaultScopes;
    } else {
      console.log(
        `Client "${clientId}" already has default scopes configured, not adding admin default scope.`
      );
    }
  }
<<<<<<< HEAD
  if (addScopes.length > 0 || addDefaultScope) {
    console.log(`Adding admin scopes to client "${clientId}"...`);
  } else {
    console.log(`Client "${clientId}" already has admin scopes.`);
=======
  client.coreOAuth2ClientConfig.scopes.inherited = false;
  if (addScopes.length > 0) {
    printMessage(`Adding admin scopes to client "${name}"...`);
    await putOAuth2Client(name, client);
  } else {
    printMessage(`Client "${name}" already has admin scopes.`);
>>>>>>> cd947175
  }
  return modClient;
}

function addClientCredentialsGrantType(clientId, client) {
  const modClient = client;
  let modified = false;
  if (
    modClient.advancedOAuth2ClientConfig.grantTypes &&
    modClient.advancedOAuth2ClientConfig.grantTypes.value
  ) {
    if (
      !modClient.advancedOAuth2ClientConfig.grantTypes.value.includes(
        'client_credentials'
      )
    ) {
      modified = true;
      modClient.advancedOAuth2ClientConfig.grantTypes.value.push(
        'client_credentials'
      );
    }
  } else {
    modClient.advancedOAuth2ClientConfig.grantTypes.value = [
      'client_credentials',
    ];
  }
  modClient.advancedOAuth2ClientConfig.grantTypes.inherited = false;
  if (modified) {
<<<<<<< HEAD
    console.log(
      `Adding client credentials grant type to client "${clientId}"...`
    );
  } else {
    console.log(
      `Client "${clientId}" already has client credentials grant type.`
    );
=======
    printMessage(`Adding client credentials grant type to client "${name}"...`);
    await putOAuth2Client(name, client);
  } else {
    printMessage(`Client "${name}" already has client credentials grant type.`);
>>>>>>> cd947175
  }
  return modClient;
}

async function addAdminStaticUserMapping(name) {
  const authentication = await getConfigEntity('authentication');
  let needsAdminMapping = true;
  let addRoles = [];
  const mappings = authentication.rsFilter.staticUserMapping.map((mapping) => {
    // ignore mappings for other subjects
    if (mapping.subject !== name) {
      return mapping;
    }
    needsAdminMapping = false;
    addRoles = adminRoles.filter((role) => {
      let add = false;
      if (!mapping.roles.includes(role)) {
        add = true;
      }
      return add;
    });
    const newMapping = mapping;
    newMapping.roles = newMapping.roles.concat(addRoles);
    return newMapping;
  });
  if (needsAdminMapping) {
    printMessage(`Creating static user mapping for client "${name}"...`);
    mappings.push({
      subject: name,
      localUser: 'internal/user/openidm-admin',
      userRoles: 'authzRoles/*',
      roles: adminRoles,
    });
  }
  authentication.rsFilter.staticUserMapping = mappings;
  if (addRoles.length > 0 || needsAdminMapping) {
    printMessage(
      `Adding admin roles to static user mapping for client "${name}"...`
    );
    await putConfigEntity('authentication', authentication);
  } else {
    printMessage(
      `Static user mapping for client "${name}" already has admin roles.`
    );
  }
}

/*
 * Add AutoId static user mapping to authentication.json to enable dashboards and other AutoId-based functionality.
  {
    "_id": "authentication",
    "rsFilter": {
      ...
        "staticUserMapping": [
            ...
            {
                "subject": "autoid-resource-server",
                "localUser": "internal/user/idm-provisioning",
                "roles": [
                    "internal/role/platform-provisioning",
                    "internal/role/openidm-authorized",
                    "internal/role/openidm-admin"
                ]
            }
        ]
    }
  }
 */
export async function addAutoIdStaticUserMapping() {
  const name = 'autoid-resource-server';
  const authentication = await getConfigEntity('authentication');
  let needsAdminMapping = true;
  let addRoles = [];
  const mappings = authentication.rsFilter.staticUserMapping.map((mapping) => {
    // ignore mappings for other subjects
    if (mapping.subject !== name) {
      return mapping;
    }
    needsAdminMapping = false;
    addRoles = autoIdRoles.filter((role) => {
      let add = false;
      if (!mapping.roles.includes(role)) {
        add = true;
      }
      return add;
    });
    const newMapping = mapping;
    newMapping.roles = newMapping.roles.concat(addRoles);
    return newMapping;
  });
  if (needsAdminMapping) {
    console.log(`Creating static user mapping for AutoId client "${name}"...`);
    mappings.push({
      subject: name,
      localUser: 'internal/user/idm-provisioning',
      userRoles: 'authzRoles/*',
      roles: autoIdRoles,
    });
  }
  authentication.rsFilter.staticUserMapping = mappings;
  if (addRoles.length > 0 || needsAdminMapping) {
    console.log(
      `Adding required roles to static user mapping for AutoId client "${name}"...`
    );
    await putConfigEntity('authentication', authentication);
  } else {
    console.log(
      `Static user mapping for AutoId client "${name}" already has all required roles.`
    );
  }
}

export async function grantOAuth2ClientAdminPrivileges(clientId) {
  let client = await getOAuth2Client(clientId);
  if (client.coreOAuth2ClientConfig.clientName.value.length === 0) {
    client.coreOAuth2ClientConfig.clientName.value = [clientId];
  }
  if (
    client.advancedOAuth2ClientConfig.descriptions.value.length === 0 ||
    client.advancedOAuth2ClientConfig.descriptions.value[0].startsWith(
      'Modified by Frodo'
    ) ||
    client.advancedOAuth2ClientConfig.descriptions.value[0].startsWith(
      'Created by Frodo'
    )
  ) {
    client.advancedOAuth2ClientConfig.descriptions.value = [
      `Modified by Frodo on ${new Date().toLocaleString()}`,
    ];
  }
  client = await addAdminScopes(clientId, client);
  client = addClientCredentialsGrantType(clientId, client);
  await putOAuth2Client(clientId, client);
  await addAdminStaticUserMapping(clientId);
}

async function removeAdminScopes(name, client) {
  const modClient = client;
  const allAdminScopes = adminScopes.concat([
    await getDynamicClientRegistrationScope(),
  ]);
  let finalScopes = [];
  if (
    modClient.coreOAuth2ClientConfig.scopes &&
    modClient.coreOAuth2ClientConfig.scopes.value
  ) {
    finalScopes = modClient.coreOAuth2ClientConfig.scopes.value.filter(
      (scope) => !allAdminScopes.includes(scope)
    );
  }
<<<<<<< HEAD
  if (
    modClient.coreOAuth2ClientConfig.scopes.value.length > finalScopes.length
  ) {
    console.log(`Removing admin scopes from client "${name}"...`);
    modClient.coreOAuth2ClientConfig.scopes.value = finalScopes;
=======
  if (client.coreOAuth2ClientConfig.scopes.value.length > finalScopes.length) {
    printMessage(`Removing admin scopes from client "${name}"...`);
    client.coreOAuth2ClientConfig.scopes.value = finalScopes;
    await putOAuth2Client(name, client);
>>>>>>> cd947175
  } else {
    printMessage(`Client "${name}" has no admin scopes.`);
  }
  let finalDefaultScopes = [];
  if (
    modClient.coreOAuth2ClientConfig.defaultScopes &&
    modClient.coreOAuth2ClientConfig.defaultScopes.value
  ) {
    finalDefaultScopes =
      modClient.coreOAuth2ClientConfig.defaultScopes.value.filter(
        (scope) => !adminDefaultScopes.includes(scope)
      );
  }
  if (
    modClient.coreOAuth2ClientConfig.defaultScopes.value.length >
    finalDefaultScopes.length
  ) {
    console.log(`Removing admin default scopes from client "${name}"...`);
    modClient.coreOAuth2ClientConfig.defaultScopes.value = finalDefaultScopes;
  } else {
    console.log(`Client "${name}" has no admin default scopes.`);
  }
  return modClient;
}

function removeClientCredentialsGrantType(clientId, client) {
  const modClient = client;
  let modified = false;
  let finalGrantTypes = [];
  if (
    modClient.advancedOAuth2ClientConfig.grantTypes &&
    modClient.advancedOAuth2ClientConfig.grantTypes.value
  ) {
    finalGrantTypes =
      modClient.advancedOAuth2ClientConfig.grantTypes.value.filter(
        (grantType) => grantType !== 'client_credentials'
      );
    modified =
      modClient.advancedOAuth2ClientConfig.grantTypes.value.length >
      finalGrantTypes.length;
  }
  if (modified) {
<<<<<<< HEAD
    console.log(
      `Removing client credentials grant type from client "${clientId}"...`
=======
    printMessage(
      `Removing client credentials grant type from client "${name}"...`
>>>>>>> cd947175
    );
    modClient.advancedOAuth2ClientConfig.grantTypes.value = finalGrantTypes;
  } else {
<<<<<<< HEAD
    console.log(
      `Client "${clientId}" does not allow client credentials grant type.`
=======
    printMessage(
      `Client "${name}" does not allow client credentials grant type.`
>>>>>>> cd947175
    );
  }
  return modClient;
}

async function removeAdminStaticUserMapping(name) {
  const authentication = await getConfigEntity('authentication');
  let finalRoles = [];
  let removeMapping = false;
  let modified = false;
  const mappings = authentication.rsFilter.staticUserMapping
    .map((mapping) => {
      // ignore mappings for other subjects
      if (mapping.subject !== name) {
        return mapping;
      }
      finalRoles = mapping.roles.filter((role) => !adminRoles.includes(role));
      const newMapping = mapping;
      removeMapping = finalRoles.length === 0; // if there are no more roles left on this mapping, flag it for removal
      modified = mapping.roles.length > finalRoles.length; // if there were roles removed, set modified flag
      newMapping.roles = finalRoles;
      return newMapping;
    })
    .filter((mapping) => mapping.subject !== name || !removeMapping);
  authentication.rsFilter.staticUserMapping = mappings;
  if (modified || removeMapping) {
    if (removeMapping) {
        printMessage(`Removing static user mapping for client "${name}"...`);
    } else {
        printMessage(
        `Removing admin roles from static user mapping for client "${name}"...`
      );
    }
    await putConfigEntity('authentication', authentication);
  } else {
    printMessage(`Static user mapping for client "${name}" has no admin roles.`);
  }
}

export async function revokeOAuth2ClientAdminPrivileges(clientId) {
  let client = await getOAuth2Client(clientId);
  if (client.coreOAuth2ClientConfig.clientName.value.length === 0) {
    client.coreOAuth2ClientConfig.clientName.value = [clientId];
  }
  if (
    client.advancedOAuth2ClientConfig.descriptions.value.length === 0 ||
    client.advancedOAuth2ClientConfig.descriptions.value[0].startsWith(
      'Modified by Frodo'
    ) ||
    client.advancedOAuth2ClientConfig.descriptions.value[0].startsWith(
      'Created by Frodo'
    )
  ) {
    client.advancedOAuth2ClientConfig.descriptions.value = [
      `Modified by Frodo on ${new Date().toLocaleString()}`,
    ];
  }
  client = await removeAdminScopes(clientId, client);
  client = removeClientCredentialsGrantType(clientId, client);
  await putOAuth2Client(clientId, client);
  await removeAdminStaticUserMapping(clientId);
}

export async function createOAuth2ClientWithAdminPrivileges(
  clientId,
  clientSecret
) {
  let client = OAUTH2_CLIENT;
  client.userpassword = clientSecret;
  client.coreOAuth2ClientConfig.clientName.value = [clientId];
  client.advancedOAuth2ClientConfig.descriptions.value = [
    `Created by Frodo on ${new Date().toLocaleString()}`,
  ];
  client = await addAdminScopes(clientId, client);
  await putOAuth2Client(clientId, client);
  await addAdminStaticUserMapping(clientId);
}

export async function createLongLivedToken(
  clientId,
  clientSecret,
  scope,
  secret,
  lifetime
) {
  // get oauth2 client
  const client = await getOAuth2Client(clientId);
  client.userpassword = clientSecret;
  // remember current lifetime
  const rememberedLifetime =
    client.coreOAuth2ClientConfig.accessTokenLifetime.value || 3600;
  // set long token lifetime
  client.coreOAuth2ClientConfig.accessTokenLifetime.value = lifetime;
  await putOAuth2Client(clientId, client);
  const response = await clientCredentialsGrant(clientId, clientSecret, scope);
  response.expires_on = new Date(
    new Date().getTime() + 1000 * response.expires_in
  ).toLocaleString();
  // reset token lifetime
  client.coreOAuth2ClientConfig.accessTokenLifetime.value = rememberedLifetime;
  await putOAuth2Client(clientId, client);
  // create secret with token as value
  const description = 'Long-lived admin token';
  await createSecret(secret, response.access_token, description);
  delete response.access_token;
  return response;
}

export async function removeStaticUserMapping(subject) {
  const authentication = await getConfigEntity('authentication');
  let removeMapping = false;
  const mappings = authentication.rsFilter.staticUserMapping.filter(
    (mapping) => {
      // find the subject and flag it
      if (mapping.subject === subject) {
        removeMapping = true;
      }
      // ignore mappings for other subjects
      return mapping.subject !== subject;
    }
  );
  authentication.rsFilter.staticUserMapping = mappings;
  if (removeMapping) {
    console.log(`Removing static user mapping for subject "${subject}"...`);
    await putConfigEntity('authentication', authentication);
  } else {
    console.log(`No static user mapping for subject "${subject}" found.`);
  }
}

export async function hideGenericExtensionAttributes(
  includeCustomized,
  dryRun
) {
  const managed = await getConfigEntity('managed');
  const propertyNames = Object.keys(GENERIC_EXTENSION_ATTRIBUTES);
  const updatedObjects = managed.objects.map((object) => {
    // ignore all other objects
    if (object.name !== getRealmManagedUser()) {
      return object;
    }
    propertyNames.forEach((name) => {
      if (
        isEqualJson(
          GENERIC_EXTENSION_ATTRIBUTES[name],
          object.schema.properties[name],
          ['viewable', 'usageDescription']
        ) ||
        includeCustomized
      ) {
        if (object.schema.properties[name].viewable) {
            printMessage(`${name}: hide`);
          // eslint-disable-next-line no-param-reassign
          object.schema.properties[name].viewable = false;
        } else {
            printMessage(`${name}: ignore (already hidden)`);
        }
      } else {
        printMessage(`${name}: skip (customized)`);
      }
    });
    return object;
  });
  managed.objects = updatedObjects;
  if (dryRun) {
    printMessage('Dry-run only. Changes are not saved.');
  } else {
    await putConfigEntity('managed', managed);
  }
}

export async function showGenericExtensionAttributes(
  includeCustomized,
  dryRun
) {
  const managed = await getConfigEntity('managed');
  const propertyNames = Object.keys(GENERIC_EXTENSION_ATTRIBUTES);
  const updatedObjects = managed.objects.map((object) => {
    // ignore all other objects
    if (object.name !== getRealmManagedUser()) {
      return object;
    }
    propertyNames.forEach((name) => {
      if (
        isEqualJson(
          GENERIC_EXTENSION_ATTRIBUTES[name],
          object.schema.properties[name],
          ['viewable', 'usageDescription']
        ) ||
        includeCustomized
      ) {
        if (!object.schema.properties[name].viewable) {
            printMessage(`${name}: show`);
          // eslint-disable-next-line no-param-reassign
          object.schema.properties[name].viewable = true;
        } else {
            printMessage(`${name}: ignore (already showing)`);
        }
      } else {
        printMessage(`${name}: skip (customized)`);
      }
    });
    return object;
  });
  managed.objects = updatedObjects;
  if (dryRun) {
    printMessage('Dry-run only. Changes are not saved.');
  } else {
    await putConfigEntity('managed', managed);
  }
}

async function repairOrgModelUser(dryRun) {
  const managed = await getConfigEntity('managed');
  const RDVPs = ['memberOfOrgIDs'];
  let repairData = false;
  const updatedObjects = managed.objects.map((object) => {
    // ignore all other objects
    if (object.name !== getRealmManagedUser()) {
      return object;
    }
    console.log(`${object.name}: checking...`);
    RDVPs.forEach((name) => {
      if (!object.schema.properties[name].queryConfig.flattenProperties) {
        console.log(`- ${name}: repairing - needs flattening`);
        // eslint-disable-next-line no-param-reassign
        object.schema.properties[name].queryConfig.flattenProperties = true;
        repairData = true;
      } else {
        console.log(`- ${name}: OK`);
      }
    });
    return object;
  });
  managed.objects = updatedObjects;
  if (!dryRun) {
    await putConfigEntity('managed', managed);
  }
  return repairData;
}

async function repairOrgModelOrg(dryRun) {
  const managed = await getConfigEntity('managed');
  const RDVPs = [
    'adminIDs',
    'ownerIDs',
    'parentAdminIDs',
    'parentOwnerIDs',
    'parentIDs',
  ];
  let repairData = false;
  const updatedObjects = managed.objects.map((object) => {
    // ignore all other objects
    if (object.name !== getRealmManagedOrganization()) {
      return object;
    }
    console.log(`${object.name}: checking...`);
    RDVPs.forEach((name) => {
      if (!object.schema.properties[name].queryConfig.flattenProperties) {
        console.log(`- ${name}: repairing - needs flattening`);
        // eslint-disable-next-line no-param-reassign
        object.schema.properties[name].queryConfig.flattenProperties = true;
        repairData = true;
      } else {
        console.log(`- ${name}: OK`);
      }
    });
    return object;
  });
  managed.objects = updatedObjects;
  if (!dryRun) {
    await putConfigEntity('managed', managed);
  }
  return repairData;
}

async function repairOrgModelData(dryRun) {
  const rootOrgs = await findRootOrganizations();
}

async function extendOrgModelPermissins(dryRun) {}

export async function repairOrgModel(
  excludeCustomized,
  extendPermissions,
  dryRun
) {
  let repairData = false;
  repairData = repairData || (await repairOrgModelUser(dryRun));
  repairData = repairData || (await repairOrgModelOrg(dryRun));
  if (repairData) {
    await repairOrgModelData(dryRun);
  }
  if (extendPermissions) {
    await extendOrgModelPermissins(dryRun);
  }
  if (dryRun) {
    console.log('Dry-run only. Changes are not saved.');
  }
}

// suggested by John K.
export async function removeRealmNameFromManagedObjectLabels() {}

export async function addRealmNameToManagedObjectLabels() {}

// suggested by John K.
export async function cleanUpPostmanArtifacts() {}

// suggested by John K.
export async function createSampleThemes() {}<|MERGE_RESOLUTION|>--- conflicted
+++ resolved
@@ -10,13 +10,10 @@
 import { createSecret } from './SecretsApi.js';
 import { clientCredentialsGrant } from './OAuth2OIDCApi.js';
 import CLOUD_MANAGED_JSON from './templates/cloud/managed.json' assert { type: 'json' };
-<<<<<<< HEAD
 import OAUTH2_CLIENT from './templates/OAuth2ClientTemplate.json' assert { type: 'json' };
 import ORG_MODEL_USER_ATTRIBUTES from './templates/OrgModelUserAttributesTemplate.json' assert { type: 'json' };
 import GENERIC_EXTENSION_ATTRIBUTES from './templates/cloud/GenericExtensionAttributesTemplate.json' assert { type: 'json' };
-=======
 import { printMessage } from './utils/Console.js';
->>>>>>> cd947175
 
 const protectedClients = ['ui', 'idm-provisioning'];
 const protectedSubjects = ['amadmin', 'autoid-resource-server'];
@@ -247,24 +244,15 @@
       addDefaultScope = true;
       modClient.coreOAuth2ClientConfig.defaultScopes.value = adminDefaultScopes;
     } else {
-      console.log(
+        printMessage(
         `Client "${clientId}" already has default scopes configured, not adding admin default scope.`
       );
     }
   }
-<<<<<<< HEAD
   if (addScopes.length > 0 || addDefaultScope) {
-    console.log(`Adding admin scopes to client "${clientId}"...`);
-  } else {
-    console.log(`Client "${clientId}" already has admin scopes.`);
-=======
-  client.coreOAuth2ClientConfig.scopes.inherited = false;
-  if (addScopes.length > 0) {
-    printMessage(`Adding admin scopes to client "${name}"...`);
-    await putOAuth2Client(name, client);
-  } else {
-    printMessage(`Client "${name}" already has admin scopes.`);
->>>>>>> cd947175
+    printMessage(`Adding admin scopes to client "${clientId}"...`);
+  } else {
+    printMessage(`Client "${clientId}" already has admin scopes.`);
   }
   return modClient;
 }
@@ -293,20 +281,13 @@
   }
   modClient.advancedOAuth2ClientConfig.grantTypes.inherited = false;
   if (modified) {
-<<<<<<< HEAD
-    console.log(
+    printMessage(
       `Adding client credentials grant type to client "${clientId}"...`
     );
   } else {
-    console.log(
+    printMessage(
       `Client "${clientId}" already has client credentials grant type.`
     );
-=======
-    printMessage(`Adding client credentials grant type to client "${name}"...`);
-    await putOAuth2Client(name, client);
-  } else {
-    printMessage(`Client "${name}" already has client credentials grant type.`);
->>>>>>> cd947175
   }
   return modClient;
 }
@@ -398,7 +379,7 @@
     return newMapping;
   });
   if (needsAdminMapping) {
-    console.log(`Creating static user mapping for AutoId client "${name}"...`);
+    printMessage(`Creating static user mapping for AutoId client "${name}"...`);
     mappings.push({
       subject: name,
       localUser: 'internal/user/idm-provisioning',
@@ -408,12 +389,12 @@
   }
   authentication.rsFilter.staticUserMapping = mappings;
   if (addRoles.length > 0 || needsAdminMapping) {
-    console.log(
+    printMessage(
       `Adding required roles to static user mapping for AutoId client "${name}"...`
     );
     await putConfigEntity('authentication', authentication);
   } else {
-    console.log(
+    printMessage(
       `Static user mapping for AutoId client "${name}" already has all required roles.`
     );
   }
@@ -457,18 +438,11 @@
       (scope) => !allAdminScopes.includes(scope)
     );
   }
-<<<<<<< HEAD
   if (
     modClient.coreOAuth2ClientConfig.scopes.value.length > finalScopes.length
   ) {
-    console.log(`Removing admin scopes from client "${name}"...`);
+    printMessage(`Removing admin scopes from client "${name}"...`);
     modClient.coreOAuth2ClientConfig.scopes.value = finalScopes;
-=======
-  if (client.coreOAuth2ClientConfig.scopes.value.length > finalScopes.length) {
-    printMessage(`Removing admin scopes from client "${name}"...`);
-    client.coreOAuth2ClientConfig.scopes.value = finalScopes;
-    await putOAuth2Client(name, client);
->>>>>>> cd947175
   } else {
     printMessage(`Client "${name}" has no admin scopes.`);
   }
@@ -486,10 +460,10 @@
     modClient.coreOAuth2ClientConfig.defaultScopes.value.length >
     finalDefaultScopes.length
   ) {
-    console.log(`Removing admin default scopes from client "${name}"...`);
+    printMessage(`Removing admin default scopes from client "${name}"...`);
     modClient.coreOAuth2ClientConfig.defaultScopes.value = finalDefaultScopes;
   } else {
-    console.log(`Client "${name}" has no admin default scopes.`);
+    printMessage(`Client "${name}" has no admin default scopes.`);
   }
   return modClient;
 }
@@ -511,23 +485,13 @@
       finalGrantTypes.length;
   }
   if (modified) {
-<<<<<<< HEAD
-    console.log(
+    printMessage(
       `Removing client credentials grant type from client "${clientId}"...`
-=======
+    );
+    modClient.advancedOAuth2ClientConfig.grantTypes.value = finalGrantTypes;
+  } else {
     printMessage(
-      `Removing client credentials grant type from client "${name}"...`
->>>>>>> cd947175
-    );
-    modClient.advancedOAuth2ClientConfig.grantTypes.value = finalGrantTypes;
-  } else {
-<<<<<<< HEAD
-    console.log(
       `Client "${clientId}" does not allow client credentials grant type.`
-=======
-    printMessage(
-      `Client "${name}" does not allow client credentials grant type.`
->>>>>>> cd947175
     );
   }
   return modClient;
@@ -651,10 +615,10 @@
   );
   authentication.rsFilter.staticUserMapping = mappings;
   if (removeMapping) {
-    console.log(`Removing static user mapping for subject "${subject}"...`);
+    printMessage(`Removing static user mapping for subject "${subject}"...`);
     await putConfigEntity('authentication', authentication);
   } else {
-    console.log(`No static user mapping for subject "${subject}" found.`);
+    printMessage(`No static user mapping for subject "${subject}" found.`);
   }
 }
 
@@ -749,15 +713,15 @@
     if (object.name !== getRealmManagedUser()) {
       return object;
     }
-    console.log(`${object.name}: checking...`);
+    printMessage(`${object.name}: checking...`);
     RDVPs.forEach((name) => {
       if (!object.schema.properties[name].queryConfig.flattenProperties) {
-        console.log(`- ${name}: repairing - needs flattening`);
+        printMessage(`- ${name}: repairing - needs flattening`, 'warn');
         // eslint-disable-next-line no-param-reassign
         object.schema.properties[name].queryConfig.flattenProperties = true;
         repairData = true;
       } else {
-        console.log(`- ${name}: OK`);
+        printMessage(`- ${name}: OK`);
       }
     });
     return object;
@@ -784,15 +748,15 @@
     if (object.name !== getRealmManagedOrganization()) {
       return object;
     }
-    console.log(`${object.name}: checking...`);
+    printMessage(`${object.name}: checking...`);
     RDVPs.forEach((name) => {
       if (!object.schema.properties[name].queryConfig.flattenProperties) {
-        console.log(`- ${name}: repairing - needs flattening`);
+        printMessage(`- ${name}: repairing - needs flattening`, 'warn');
         // eslint-disable-next-line no-param-reassign
         object.schema.properties[name].queryConfig.flattenProperties = true;
         repairData = true;
       } else {
-        console.log(`- ${name}: OK`);
+        printMessage(`- ${name}: OK`);
       }
     });
     return object;
@@ -825,7 +789,7 @@
     await extendOrgModelPermissins(dryRun);
   }
   if (dryRun) {
-    console.log('Dry-run only. Changes are not saved.');
+    printMessage('Dry-run only. Changes are not saved.', 'warn');
   }
 }
 
