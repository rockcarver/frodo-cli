--- conflicted
+++ resolved
@@ -9,17 +9,6 @@
 const { importExtractedScripts } = Script;
 
 const program = new FrodoCommand('frodo script import');
-
-interface ScriptImportOptions extends common.CommonOptions {
-  file?: string;
-  scriptName?: string;
-  /**
-   * @deprecated
-   */
-  script?: string;
-  reUuid?: boolean;
-  extract: boolean;
-}
 
 program
   .description('Import scripts.')
@@ -51,40 +40,6 @@
   )
   .action(
     // implement command logic inside action handler
-<<<<<<< HEAD
-    async (
-      host: string,
-      realm: string,
-      user: string,
-      password: string,
-      options: ScriptImportOptions
-    ) => {
-      state.default.session.setTenant(host);
-      state.default.session.setRealm(realm);
-      state.default.session.setUsername(user);
-      state.default.session.setPassword(password);
-      state.default.session.setDeploymentType(options.type);
-      state.default.session.setAllowInsecureConnection(options.insecure);
-      state.default.session.setVerbose(options.verbose);
-      state.default.session.setDebug(options.debug);
-      state.default.session.setCurlirize(options.curlirize);
-      if (await getTokens()) {
-        if (options.scriptName || options.script) {
-          verboseMessage(
-            `Importing script(s) into realm "${state.default.session.getRealm()}"...`
-          );
-          await importScriptsFromFile(
-            options.scriptName || options.script,
-            options.file,
-            options.reUuid
-          );
-        } else if (options.extract) {
-          verboseMessage(
-            `Importing extracted script(s) into realm "${state.default.session.getRealm()}"...`
-          );
-          await importExtractedScripts();
-        }
-=======
     async (host, realm, user, password, options, command) => {
       command.handleDefaultArgsAndOpts(
         host,
@@ -98,14 +53,21 @@
         verboseMessage(
           `Importing script(s) into realm "${state.getRealm()}"...`
         );
-        importScriptsFromFile(
-          options.scriptName || options.script,
-          options.file,
-          options.reUuid
-        );
+
+        if (options.extract) {
+          verboseMessage(
+            `Importing extracted script(s) into realm "${state.default.session.getRealm()}"...`
+          );
+          await importExtractedScripts();
+        } else {
+          importScriptsFromFile(
+            options.scriptName || options.script,
+            options.file,
+            options.reUuid
+          );
+        }
       } else {
         process.exitCode = 1;
->>>>>>> 5d885164
       }
     }
     // end command logic inside action handler
