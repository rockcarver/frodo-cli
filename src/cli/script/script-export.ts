import { FrodoCommand } from '../FrodoCommand';
import { Option } from 'commander';
import { Authenticate } from '@rockcarver/frodo-lib';
import { printMessage, verboseMessage } from '../../utils/Console';
import {
  exportScriptByNameToFile,
  exportScriptsToFile,
  exportScriptsToFiles,
} from '../../ops/ScriptOps';

const { getTokens } = Authenticate;

const program = new FrodoCommand('frodo script export');

program
  .description('Export scripts.')
  .addOption(
    new Option(
      '-n, --script-name <name>',
      'Name of the script. If specified, -a and -A are ignored.'
    )
  )
  // .addOption(
  //   new Option(
  //     '-i, --script-id <uuid>',
  //     'Uuid of the script. If specified, -a and -A are ignored.'
  //   )
  // )
  .addOption(new Option('-f, --file <file>', 'Name of the export file.'))
  .addOption(
    new Option(
      '-a, --all',
      'Export all scripts to a single file. Ignored with -n.'
    )
  )
  .addOption(
    new Option(
      '-A, --all-separate',
      'Export all scripts to separate files (*.script.json) in the current directory. Ignored with -n or -a.'
    )
  )
  // deprecated option
  .addOption(
    new Option(
      '-s, --script <script>',
      'DEPRECATED! Use -n/--script-name instead. Name of the script.'
    )
  )
  .addOption(
    new Option(
      '-x, --extract',
      'Extract the script from the exported file, and save it to a separate file. Ignored with -n or -a.'
    )
  )
  .action(
    // implement command logic inside action handler
    async (host, realm, user, password, options, command) => {
      command.handleDefaultArgsAndOpts(
        host,
        realm,
        user,
        password,
        options,
        command
      );
      // export by name
      if ((options.scriptName || options.script) && (await getTokens())) {
        verboseMessage('Exporting script...');
        await exportScriptByNameToFile(
          options.scriptName || options.script,
          options.file
        );
      }
      // -a / --all
      else if (options.all && (await getTokens())) {
        verboseMessage('Exporting all scripts to a single file...');
        await exportScriptsToFile(options.file);
      }
      // -A / --all-separate
      else if (options.allSeparate && (await getTokens())) {
        verboseMessage('Exporting all scripts to separate files...');
<<<<<<< HEAD
        exportScriptsToFiles(options.extract);
=======
        await exportScriptsToFiles();
>>>>>>> 16e4d7a7
      }
      // unrecognized combination of options or no options
      else {
        printMessage(
          'Unrecognized combination of options or no options...',
          'error'
        );
        program.help();
        process.exitCode = 1;
      }
    }
    // end command logic inside action handler
  );

program.parse();<|MERGE_RESOLUTION|>--- conflicted
+++ resolved
@@ -79,11 +79,7 @@
       // -A / --all-separate
       else if (options.allSeparate && (await getTokens())) {
         verboseMessage('Exporting all scripts to separate files...');
-<<<<<<< HEAD
-        exportScriptsToFiles(options.extract);
-=======
         await exportScriptsToFiles();
->>>>>>> 16e4d7a7
       }
       // unrecognized combination of options or no options
       else {
