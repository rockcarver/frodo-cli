--- conflicted
+++ resolved
@@ -20,11 +20,8 @@
   program.addCommand(CountCmd().name('count'));
 
   program.addCommand(Schema().name('schema'));
-
-<<<<<<< HEAD
-=======
+  
   program.addCommand(DeleteCmd().name(`delete`));
-
->>>>>>> 998c660c
+  
   return program;
 }