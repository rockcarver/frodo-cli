--- conflicted
+++ resolved
@@ -26,14 +26,11 @@
             {
               "name": "user-agent",
               "value": "@rockcarver/frodo-lib/3.0.1-0"
+              "value": "@rockcarver/frodo-lib/3.0.1-0"
             },
             {
               "name": "x-forgerock-transactionid",
-<<<<<<< HEAD
               "value": "frodo-121ac065-7ad4-4015-a455-b2c31a95462a"
-=======
-              "value": "frodo-96bf8ba8-2438-4872-9854-dd23b6fd42cb"
->>>>>>> 08d87b50
             },
             {
               "name": "accept-api-version",
@@ -102,19 +99,11 @@
             },
             {
               "name": "date",
-<<<<<<< HEAD
               "value": "Wed, 04 Dec 2024 16:31:24 GMT"
             },
             {
               "name": "x-forgerock-transactionid",
               "value": "frodo-121ac065-7ad4-4015-a455-b2c31a95462a"
-=======
-              "value": "Mon, 09 Dec 2024 21:55:06 GMT"
-            },
-            {
-              "name": "x-forgerock-transactionid",
-              "value": "frodo-96bf8ba8-2438-4872-9854-dd23b6fd42cb"
->>>>>>> 08d87b50
             },
             {
               "name": "strict-transport-security",
@@ -139,13 +128,8 @@
           "status": 200,
           "statusText": "OK"
         },
-<<<<<<< HEAD
         "startedDateTime": "2024-12-04T16:31:24.536Z",
         "time": 93,
-=======
-        "startedDateTime": "2024-12-09T21:55:06.754Z",
-        "time": 89,
->>>>>>> 08d87b50
         "timings": {
           "blocked": -1,
           "connect": -1,
