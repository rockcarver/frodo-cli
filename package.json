{
  "name": "@rockcarver/frodo-cli",
  "version": "0.19.4",
  "type": "module",
  "description": "A command line interface to manage ForgeRock Identity Cloud tenants, ForgeOps deployments, and classic deployments.",
  "keywords": [
    "forgerock",
    "cli",
    "am",
    "openam",
    "idm",
    "openidm",
    "forgeops",
    "identity cloud",
    "export",
    "import",
    "ci/cd",
    "devops"
  ],
  "engines": {
    "node": ">=14"
  },
  "repository": {
    "type": "git",
    "url": "https://github.com/rockcarver/frodo-cli.git"
  },
  "bugs": {
    "url": "https://github.com/rockcarver/frodo-cli/issues"
  },
  "main": "esm/app.js",
  "scripts": {
    "test": "npx tsc && node --experimental-vm-modules node_modules/jest/bin/jest.js",
    "test:local": "npm run build && node --experimental-vm-modules node_modules/jest/bin/jest.js",
    "test:debug": "node --no-warnings --experimental-vm-modules --experimental-specifier-resolution=node node_modules/jest/bin/jest.js --verbose=true --silent=false",
    "lint": "npx eslint --ext .ts --ignore-path .gitignore .",
    "lint:fix": "npx eslint --fix --ext .ts --ignore-path .gitignore .",
    "build": "npx tsc && npx gulp",
    "build:local": "npx tsc && npx gulp build-local",
    "build:binary": "npx tsc && npx gulp build-binary",
    "watch": "npx gulp watch"
  },
  "contributors": [
    {
      "name": "Sandeep Chaturvedi",
      "email": "sandeep.chaturvedi@forgerock.com"
    },
    {
      "name": "Adam Crockett",
      "email": "adam.crockett@forgerock.com"
    },
    {
      "name": "Mees van Dongen",
      "email": "meesvandongen@gmail.com"
    },
    {
      "name": "Ali Falahi",
      "email": "ali@falahi.com"
    },
    {
      "name": "Nick Hangartner",
      "email": "nhangartner@gmail.com"
    },
    {
      "name": "Marcel Maas",
      "email": "maas.marcel@gmail.com"
    },
    {
      "name": "Joshua Sayers",
      "email": "joshua.sayers@forgerock.com"
    },
    {
      "name": "Volker Scheuber",
      "email": "volker.scheuber@forgerock.com"
    }
  ],
  "license": "MIT",
  "bin": {
    "frodo": "./esm/app.js"
  },
  "babel": {
    "plugins": [
      "@babel/plugin-syntax-import-assertions"
    ]
  },
  "pkg": {
    "options": [
      "experimental-specifier-resolution=node",
      "enable-source-maps",
      "no-warnings"
    ],
    "assets": [
      "node_modules/@rockcarver/frodo-lib/cjs/ops/templates/*.json",
      "node_modules/@rockcarver/frodo-lib/cjs/ops/templates/**/*.json"
    ],
    "scripts": [
      "src/cli/**/*.js",
      "src/ops/**/*.js",
      "src/storage/**/*.js",
      "src/utils/**/*.js"
    ]
  },
  "dependencies": {
<<<<<<< HEAD
    "@rockcarver/frodo-lib": "0.17.5",
    "chokidar": "^3.5.3",
=======
    "@rockcarver/frodo-lib": "0.17.6",
>>>>>>> 1d6963d4
    "cli-progress": "^3.11.2",
    "cli-table3": "^0.6.3",
    "colors": "^1.4.0",
    "commander": "^9.4.1",
    "compare-versions": "^5.0.1",
    "lodash": "^4.17.21",
    "nanospinner": "^1.1.0",
    "properties-reader": "^2.2.0",
    "replaceall": "^0.1.6",
    "slugify": "^1.6.5",
    "uuid": "^9.0.0",
    "yesno": "^0.4.0"
  },
  "devDependencies": {
    "@babel/eslint-parser": "^7.18.9",
    "@babel/plugin-syntax-import-assertions": "^7.20.0",
    "@babel/plugin-transform-modules-commonjs": "^7.19.6",
    "@babel/preset-env": "^7.20.2",
    "@babel/preset-typescript": "^7.18.6",
    "@types/colors": "^1.2.1",
    "@types/jest": "^29.2.3",
    "@types/node": "^18.11.9",
    "@typescript-eslint/eslint-plugin": "^5.44.0",
    "@typescript-eslint/parser": "^5.44.0",
    "babel-plugin-transform-import-meta": "^2.1.1",
    "del": "^6.0.0",
    "eslint": "^8.28.0",
    "eslint-config-airbnb": "^19.0.4",
    "eslint-config-prettier": "^8.4.0",
    "eslint-plugin-import": "^2.25.4",
    "eslint-plugin-jest": "^27.1.5",
    "eslint-plugin-jsx-a11y": "^6.6.1",
    "eslint-plugin-prettier": "^4.2.1",
    "eslint-plugin-react": "^7.31.11",
    "eslint-plugin-react-hooks": "^4.3.0",
    "gulp": "^4.0.2",
    "gulp-babel": "^8.0.0",
    "gulp-install": "^1.1.0",
    "gulp-rename": "^2.0.0",
    "gulp-sourcemaps": "^3.0.0",
    "jest": "^29.3.1",
    "map-stream": "^0.0.7",
    "pkg": "^5.8.0",
    "prettier": "^2.7.1",
    "typescript": "^4.9.3"
  }
}<|MERGE_RESOLUTION|>--- conflicted
+++ resolved
@@ -100,12 +100,8 @@
     ]
   },
   "dependencies": {
-<<<<<<< HEAD
-    "@rockcarver/frodo-lib": "0.17.5",
+    "@rockcarver/frodo-lib": "0.17.6",
     "chokidar": "^3.5.3",
-=======
-    "@rockcarver/frodo-lib": "0.17.6",
->>>>>>> 1d6963d4
     "cli-progress": "^3.11.2",
     "cli-table3": "^0.6.3",
     "colors": "^1.4.0",
