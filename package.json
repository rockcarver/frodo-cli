{
  "name": "@rockcarver/frodo-cli",
  "version": "0.20.1",
  "type": "module",
  "description": "A command line interface to manage ForgeRock Identity Cloud tenants, ForgeOps deployments, and classic deployments.",
  "keywords": [
    "forgerock",
    "cli",
    "am",
    "openam",
    "idm",
    "openidm",
    "forgeops",
    "identity cloud",
    "export",
    "import",
    "ci/cd",
    "devops"
  ],
  "engines": {
    "node": ">=14"
  },
  "repository": {
    "type": "git",
    "url": "https://github.com/rockcarver/frodo-cli.git"
  },
  "bugs": {
    "url": "https://github.com/rockcarver/frodo-cli/issues"
  },
  "main": "esm/app.js",
  "scripts": {
    "test": "npx tsc && node --experimental-vm-modules node_modules/jest/bin/jest.js",
    "test:local": "npm run build && node --experimental-vm-modules node_modules/jest/bin/jest.js",
    "test:debug": "node --no-warnings --experimental-vm-modules --experimental-specifier-resolution=node node_modules/jest/bin/jest.js --verbose=true --silent=false",
    "lint": "npx eslint --ext .ts --ignore-path .gitignore .",
    "lint:fix": "npx eslint --fix --ext .ts --ignore-path .gitignore .",
    "build": "npx tsc && npx gulp",
    "build:local": "npx tsc && npx gulp build-local",
    "build:binary": "npx tsc && npx gulp build-binary",
    "watch": "npx gulp watch"
  },
  "jest": {
    "testTimeout": 30000
  },
  "contributors": [
    {
      "name": "Sandeep Chaturvedi",
      "email": "sandeep.chaturvedi@forgerock.com"
    },
    {
      "name": "Adam Crockett",
      "email": "adam.crockett@forgerock.com"
    },
    {
      "name": "Mees van Dongen",
      "email": "meesvandongen@gmail.com"
    },
    {
      "name": "Ali Falahi",
      "email": "ali@falahi.com"
    },
    {
      "name": "Nick Hangartner",
      "email": "nhangartner@gmail.com"
    },
    {
      "name": "Marcel Maas",
      "email": "maas.marcel@gmail.com"
    },
    {
      "name": "Joshua Sayers",
      "email": "joshua.sayers@forgerock.com"
    },
    {
      "name": "Volker Scheuber",
      "email": "volker.scheuber@forgerock.com"
    }
  ],
  "license": "MIT",
  "bin": {
    "frodo": "./esm/app.js"
  },
  "babel": {
    "plugins": [
      "@babel/plugin-syntax-import-assertions"
    ]
  },
  "pkg": {
    "options": [
      "experimental-specifier-resolution=node",
      "enable-source-maps",
      "no-warnings"
    ],
    "assets": [
      "node_modules/@rockcarver/frodo-lib/cjs/ops/templates/*.json",
      "node_modules/@rockcarver/frodo-lib/cjs/ops/templates/**/*.json",
      "node_modules/@rockcarver/frodo-lib/mocks/**/*.har"
    ],
    "scripts": [
      "src/cli/**/*.js",
      "src/ops/**/*.js",
      "src/storage/**/*.js",
      "src/utils/**/*.js"
    ]
  },
  "dependencies": {
<<<<<<< HEAD
    "@rockcarver/frodo-lib": "0.17.6",
    "chokidar": "^3.5.3",
=======
    "@rockcarver/frodo-lib": "0.18.1",
>>>>>>> b261bdb4
    "cli-progress": "^3.11.2",
    "cli-table3": "^0.6.3",
    "colors": "^1.4.0",
    "commander": "^9.4.1",
    "compare-versions": "^5.0.1",
    "nanospinner": "^1.1.0",
    "properties-reader": "^2.2.0",
    "replaceall": "^0.1.6",
    "slugify": "^1.6.5",
    "uuid": "^9.0.0",
    "yesno": "^0.4.0"
  },
  "devDependencies": {
    "@babel/eslint-parser": "^7.18.9",
    "@babel/plugin-syntax-import-assertions": "^7.20.0",
    "@babel/plugin-transform-modules-commonjs": "^7.19.6",
    "@babel/preset-env": "^7.20.2",
    "@babel/preset-typescript": "^7.18.6",
    "@types/colors": "^1.2.1",
    "@types/jest": "^29.2.3",
    "@types/node": "^18.11.9",
    "@typescript-eslint/eslint-plugin": "^5.44.0",
    "@typescript-eslint/parser": "^5.44.0",
    "babel-plugin-transform-import-meta": "^2.1.1",
    "del": "^6.0.0",
    "eslint": "^8.28.0",
    "eslint-config-airbnb": "^19.0.4",
    "eslint-config-prettier": "^8.4.0",
    "eslint-plugin-import": "^2.25.4",
    "eslint-plugin-jest": "^27.1.5",
    "eslint-plugin-jsx-a11y": "^6.6.1",
    "eslint-plugin-prettier": "^4.2.1",
    "eslint-plugin-react": "^7.31.11",
    "eslint-plugin-react-hooks": "^4.3.0",
    "gulp": "^4.0.2",
    "gulp-babel": "^8.0.0",
    "gulp-install": "^1.1.0",
    "gulp-rename": "^2.0.0",
    "gulp-sourcemaps": "^3.0.0",
    "jest": "^29.3.1",
    "map-stream": "^0.0.7",
    "pkg": "^5.8.0",
    "prettier": "^2.7.1",
    "typescript": "^4.9.3"
  }
}<|MERGE_RESOLUTION|>--- conflicted
+++ resolved
@@ -104,12 +104,8 @@
     ]
   },
   "dependencies": {
-<<<<<<< HEAD
-    "@rockcarver/frodo-lib": "0.17.6",
+    "@rockcarver/frodo-lib": "0.18.1",
     "chokidar": "^3.5.3",
-=======
-    "@rockcarver/frodo-lib": "0.18.1",
->>>>>>> b261bdb4
     "cli-progress": "^3.11.2",
     "cli-table3": "^0.6.3",
     "colors": "^1.4.0",
