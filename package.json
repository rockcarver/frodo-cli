{
  "name": "@rockcarver/frodo-cli",
  "version": "0.18.2-14",
  "type": "module",
  "description": "A command line interface to manage ForgeRock Identity Cloud tenants, ForgeOps deployments, and classic deployments.",
  "keywords": [
    "forgerock",
    "cli",
    "am",
    "openam",
    "idm",
    "openidm",
    "forgeops",
    "identity cloud",
    "export",
    "import",
    "ci/cd",
    "devops"
  ],
  "engines": {
    "node": ">=14"
  },
  "repository": {
    "type": "git",
    "url": "https://github.com/rockcarver/frodo-cli.git"
  },
  "bugs": {
    "url": "https://github.com/rockcarver/frodo-cli/issues"
  },
  "main": "esm/app.js",
  "scripts": {
    "test": "npx tsc && node --experimental-vm-modules node_modules/jest/bin/jest.js",
    "test:local": "npm run build && node --experimental-vm-modules node_modules/jest/bin/jest.js",
    "test:debug": "node --no-warnings --experimental-vm-modules --experimental-specifier-resolution=node node_modules/jest/bin/jest.js --verbose=true --silent=false",
    "lint": "npx eslint --ext .ts --ignore-path .gitignore .",
    "lint:fix": "npx eslint --fix --ext .ts --ignore-path .gitignore .",
    "build": "npx tsc && npx gulp",
    "build:local": "npx tsc && npx gulp build-local",
    "build:binary": "npx tsc && npx gulp build-binary",
    "watch": "npx gulp watch"
  },
  "contributors": [
    {
      "name": "Sandeep Chaturvedi",
      "email": "sandeep.chaturvedi@forgerock.com"
    },
    {
      "name": "Adam Crockett",
      "email": "adam.crockett@forgerock.com"
    },
    {
      "name": "Ali Falahi",
      "email": "ali@falahi.com"
    },
    {
      "name": "Joshua Sayers",
      "email": "joshua.sayers@forgerock.com"
    },
    {
      "name": "Volker Scheuber",
      "email": "volker.scheuber@forgerock.com"
    }
  ],
  "license": "MIT",
  "bin": {
    "frodo": "./esm/app.js"
  },
  "babel": {
    "plugins": [
      "@babel/plugin-syntax-import-assertions"
    ]
  },
  "pkg": {
    "options": [
      "experimental-specifier-resolution=node",
      "enable-source-maps",
      "no-warnings"
    ],
    "assets": [
      "node_modules/@rockcarver/frodo-lib/cjs/ops/templates/*.json",
      "node_modules/@rockcarver/frodo-lib/cjs/ops/templates/**/*.json"
    ],
    "scripts": [
      "src/cli/**/*.js",
      "src/ops/**/*.js",
      "src/storage/**/*.js",
      "src/utils/**/*.js"
    ]
  },
  "dependencies": {
<<<<<<< HEAD
    "@rockcarver/frodo-lib": "file:../frodo-lib",
=======
    "@rockcarver/frodo-lib": "0.16.2-15",
>>>>>>> 22770454
    "cli-progress": "^3.11.2",
    "cli-table3": "^0.6.3",
    "colors": "^1.4.0",
    "commander": "^9.4.1",
    "compare-versions": "^5.0.1",
    "fs-extra": "^10.1.0",
    "lodash": "^4.17.21",
    "nanospinner": "^1.1.0",
    "properties-reader": "^2.2.0",
    "replaceall": "^0.1.6",
    "slugify": "^1.6.5",
    "uuid": "^9.0.0",
    "yesno": "^0.4.0"
  },
  "devDependencies": {
    "@babel/eslint-parser": "^7.18.9",
    "@babel/plugin-syntax-import-assertions": "^7.20.0",
    "@babel/plugin-transform-modules-commonjs": "^7.19.6",
    "@babel/preset-env": "^7.20.2",
    "@babel/preset-typescript": "^7.18.6",
    "@types/colors": "^1.2.1",
    "@types/jest": "^29.2.3",
    "@types/node": "^18.11.9",
    "@typescript-eslint/eslint-plugin": "^5.44.0",
    "@typescript-eslint/parser": "^5.44.0",
    "babel-plugin-transform-import-meta": "^2.1.1",
    "del": "^6.0.0",
    "eslint": "^8.28.0",
    "eslint-config-airbnb": "^19.0.4",
    "eslint-config-prettier": "^8.4.0",
    "eslint-plugin-import": "^2.25.4",
    "eslint-plugin-jest": "^27.1.5",
    "eslint-plugin-jsx-a11y": "^6.6.1",
    "eslint-plugin-prettier": "^4.2.1",
    "eslint-plugin-react": "^7.31.11",
    "eslint-plugin-react-hooks": "^4.3.0",
    "gulp": "^4.0.2",
    "gulp-babel": "^8.0.0",
    "gulp-install": "^1.1.0",
    "gulp-rename": "^2.0.0",
    "gulp-sourcemaps": "^3.0.0",
    "jest": "^29.3.1",
    "map-stream": "^0.0.7",
    "pkg": "^5.8.0",
    "prettier": "^2.7.1",
    "typescript": "^4.9.3"
  }
}<|MERGE_RESOLUTION|>--- conflicted
+++ resolved
@@ -88,11 +88,7 @@
     ]
   },
   "dependencies": {
-<<<<<<< HEAD
-    "@rockcarver/frodo-lib": "file:../frodo-lib",
-=======
     "@rockcarver/frodo-lib": "0.16.2-15",
->>>>>>> 22770454
     "cli-progress": "^3.11.2",
     "cli-table3": "^0.6.3",
     "colors": "^1.4.0",
